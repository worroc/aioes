--- conflicted
+++ resolved
@@ -128,13 +128,9 @@
 #            data = yield from self.cl.mget(body, index=self._index)
 #            import ipdb; ipdb.set_trace()
 #        self.loop.run_until_complete(go())
-<<<<<<< HEAD
-
 
     # def test_(self):
     #     @asyncio.coroutine
     #     def go():
     #         pass
-    #     self.loop.run_until_complete(go())
-=======
->>>>>>> b1a1b4f3
+    #     self.loop.run_until_complete(go())